--- conflicted
+++ resolved
@@ -48,11 +48,6 @@
 
         self._finished = False
         self._mutated = False
-<<<<<<< HEAD
-        self._read_only = read_only
-        self._sequencing = api.LinRead.CLIENT_SIDE
-=======
->>>>>>> 2a970f70
 
     def sequencing(self, sequencing):
         """Sets sequencing."""
@@ -75,14 +70,8 @@
             raise Exception(
                 'Transaction has already been committed or discarded')
 
-<<<<<<< HEAD
-        lin_read = self._ctx.lin_read
-        lin_read.sequencing = self._sequencing
         req = api.Request(query=query, start_ts=self._ctx.start_ts,
-                          lin_read=lin_read, read_only=self._read_only)
-=======
-        req = api.Request(query=query, start_ts=self._ctx.start_ts)
->>>>>>> 2a970f70
+                          read_only=self._read_only)
         if variables is not None:
             for key, value in variables.items():
                 if util.is_string(key) and util.is_string(value):
