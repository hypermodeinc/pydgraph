--- conflicted
+++ resolved
@@ -5,11 +5,7 @@
 
 import api_pb2 as api__pb2
 
-<<<<<<< HEAD
-GRPC_GENERATED_VERSION = '1.71.2'
-=======
 GRPC_GENERATED_VERSION = '1.65.5'
->>>>>>> 25192041
 GRPC_VERSION = grpc.__version__
 EXPECTED_ERROR_RELEASE = '1.66.0'
 SCHEDULED_RELEASE_DATE = 'August 6, 2024'
