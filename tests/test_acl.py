--- conflicted
+++ resolved
@@ -12,12 +12,7 @@
 import shutil
 import unittest
 
-<<<<<<< HEAD
-from tests import helper
-import pydgraph
-=======
 from . import helper
->>>>>>> 1b960a29
 
 
 @unittest.skipIf(shutil.which("dgraph") is None, "Dgraph binary not found.")
