--- conflicted
+++ resolved
@@ -9,11 +9,6 @@
 import unittest
 
 from pydgraph import util
-
-<<<<<<< HEAD
-from tests import helper
-=======
->>>>>>> 1b960a29
 
 class TestUtil(unittest.TestCase):
     """Tests util utility functions."""
