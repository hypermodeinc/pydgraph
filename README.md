# pydgraph

This is the official Dgraph database client implementation for Python (>= v3.11), using [gRPC][grpc].

[grpc]: https://grpc.io/

This client follows the [Dgraph Go client][goclient] closely.

[goclient]: https://github.com/dgraph-io/dgo

Before using this client, we highly recommend that you read the
the product documentation at [dgraph.io/docs].

[dgraph.io/docs]:https://dgraph.io/docs

## Table of contents
- [pydgraph](#pydgraph)
  - [Table of contents](#table-of-contents)
  - [Install](#install)
  - [Supported Versions](#supported-versions)
  - [Quickstart](#quickstart)
  - [Using a client](#using-a-client)
    - [Creating a Client](#creating-a-client)
    - [Login into a Namespace](#login-into-a-namespace)
    - [Connecting To Dgraph Cloud](#connecting-to-dgraph-cloud)
    - [Altering the Database](#altering-the-database)
    - [Creating a Transaction](#creating-a-transaction)
    - [Running a Mutation](#running-a-mutation)
    - [Running a Query](#running-a-query)
    - [Query with RDF response](#query-with-rdf-response)
    - [Running an Upsert: Query + Mutation](#running-an-upsert-query--mutation)
    - [Running a Conditional Upsert](#running-a-conditional-upsert)
    - [Committing a Transaction](#committing-a-transaction)
    - [Cleaning Up Resources](#cleaning-up-resources)
    - [Setting Metadata Headers](#setting-metadata-headers)
    - [Setting a timeout](#setting-a-timeout)
    - [Async methods](#async-methods)
  - [Examples](#examples)
  - [Development](#development)
    - [Setting up environment](#setting-up-environment)
    - [Build from source](#build-from-source)
    - [Running tests](#running-tests)

## Install

Install using pip:

```sh
pip install pydgraph
```

## Supported Versions

Depending on the version of Dgraph that you are connecting to, you will have to
use a different version of this client.

| Dgraph version |   pydgraph version   |
|:--------------:|:--------------------:|
|     1.0.X      |      *1.2.0*         |
|     1.1.X      |      *2.0.0*         |
|     1.2.X      |      *2.0.0*         |
|    20.3.X      |      *20.3.0*        |
|    20.7.X      |      *20.7.0*        |
|    20.11.X     |      *20.7.0*        |
|    21.X.Y      |      *21.3.0*        |
|    22.X.Y      |      *21.3.0*        |
|    23.X.Y      |      *23.0.0*        |

## Quickstart

Build and run the [simple project][simple] in the `examples` folder, which
contains an end-to-end example of using the Dgraph python client. For additional details, follow the
instructions in the project's [README](./examples/simple/README.md).

[simple]: ./examples/simple

## Using a client

### Creating a Client

You can initialize a `DgraphClient` object by passing it a list of
`DgraphClientStub` clients as variadic arguments. Connecting to multiple Dgraph
servers in the same cluster allows for better distribution of workload.

The following code snippet shows just one connection.

```python3
import pydgraph

client_stub = pydgraph.DgraphClientStub('localhost:9080')
client = pydgraph.DgraphClient(client_stub)
```

### Login into a Namespace

If your server has Access Control Lists enabled (Dgraph v1.1 or above), the client must be
logged in for accessing data. Use `login` endpoint:

Calling login will obtain and remember the access and refresh JWT tokens. All subsequent operations
via the logged in client will send along the stored access token.

```python3
client.login("groot", "password")
```

If your server additionally has namespaces (Dgraph v21.03 or above), use the
`login_into_namespace` API.

```python3
client.login_into_namespace("groot", "password", "123")
```

### Connecting To Dgraph Cloud

If you want to connect to Dgraph running on [Dgraph Cloud](https://cloud.dgraph.io) instance, then
all you need is the URL of your Dgraph Cloud endpoint and the API key. You can get a client using
them as follows:

```python3
client_stub = pydgraph.DgraphClientStub.from_cloud(
    "https://frozen-mango.eu-central-1.aws.cloud.dgraph.io/graphql", "<api-key>")
client = pydgraph.DgraphClient(client_stub)
```

The `DgraphClientStub.from_slash_endpoint()` method has been removed v23.0.
Please use `DgraphClientStub.from_cloud()` instead.

### Altering the Database

To set the schema, create an `Operation` object, set the schema and pass it to
`DgraphClient#alter(Operation)` method.

```python3
schema = 'name: string @index(exact) .'
op = pydgraph.Operation(schema=schema)
client.alter(op)
```

`Operation` contains other fields as well, including `DropAttr` and `DropAll`. `DropAll` is
useful if you wish to discard all the data, and start from a clean slate, without bringing
the instance down. `DropAttr` is used to drop all the data related to a predicate.

```python3
# Drop all data including schema from the Dgraph instance. This is a useful
# for small examples such as this since it puts Dgraph into a clean state.
op = pydgraph.Operation(drop_all=True)
client.alter(op)
```

Indexes can be computed in the background.
You can set the `run_in_background` field of `pydgraph.Operation` to `True`
before passing it to the `Alter` function. You can find more details
[here](https://docs.dgraph.io/master/query-language/#indexes-in-background).

```python3
schema = 'name: string @index(exact) .'
op = pydgraph.Operation(schema=schema, run_in_background=True)
client.alter(op)
```

### Creating a Transaction

To create a transaction, call the `DgraphClient#txn()` method, which returns a
new `Txn` object. This operation incurs no network overhead.

It is good practice to call `Txn#discard()` in a `finally` block after running
the transaction. Calling `Txn#discard()` after `Txn#commit()` is a no-op
and you can call `Txn#discard()` multiple times with no additional side-effects.

```python3
txn = client.txn()
try:
  # Do something here
  # ...
finally:
  txn.discard()
  # ...
```

To create a read-only transaction, call `DgraphClient#txn(read_only=True)`.
Read-only transactions are ideal for transactions which only involve queries.
Mutations and commits are not allowed.

```python3
txn = client.txn(read_only=True)
try:
  # Do some queries here
  # ...
finally:
  txn.discard()
  # ...
```

To create a read-only transaction that executes best-effort queries, call
`DgraphClient#txn(read_only=True, best_effort=True)`. Best-effort queries are
faster than normal queries because they bypass the normal consensus protocol.
For this same reason, best-effort queries cannot guarantee to return the latest
data. Best-effort queries are only supported by read-only transactions.

### Running a Mutation

`Txn#mutate(mu=Mutation)` runs a mutation. It takes in a `Mutation` object,
which provides two main ways to set data: JSON and RDF N-Quad. You can choose
whichever way is convenient.

`Txn#mutate()` provides convenience keyword arguments `set_obj` and `del_obj`
for setting JSON values and `set_nquads` and `del_nquads` for setting N-Quad
values. See examples below for usage.

We define a person object to represent a person and use it in a transaction.

```python3
# Create data.
p = { 'name': 'Alice' }

# Run mutation.
txn.mutate(set_obj=p)

# If you want to use a mutation object, use this instead:
# mu = pydgraph.Mutation(set_json=json.dumps(p).encode('utf8'))
# txn.mutate(mu)

# If you want to use N-Quads, use this instead:
# txn.mutate(set_nquads='_:alice <name> "Alice" .')
```

```python3
# Delete data

query = """query all($a: string)
 {
   all(func: eq(name, $a))
    {
      uid
    }
  }"""
variables = {'$a': 'Bob'}

res = txn.query(query, variables=variables)
ppl = json.loads(res.json)

# For a mutation to delete a node, use this:
txn.mutate(del_obj=person)
```

For a complete example with multiple fields and relationships, look at the
[simple project][simple] in the `examples` folder.

Sometimes, you only want to commit a mutation, without querying anything further.
In such cases, you can set the keyword argument `commit_now=True` to indicate
that the mutation must be immediately committed.

A mutation can be executed using `txn.do_request` as well.

```python3
mutation = txn.create_mutation(set_nquads='_:alice <name> "Alice" .')
request = txn.create_request(mutations=[mutation], commit_now=True)
txn.do_request(request)
```

<<<<<<< HEAD
### Committing a Transaction

A transaction can be committed using the `Txn#commit()` method. If your transaction
consist solely of `Txn#query` or `Txn#queryWithVars` calls, and no calls to
`Txn#mutate`, then calling `Txn#commit()` is not necessary.

An error is raised if another transaction(s) modify the same data concurrently that was
modified in the current transaction. It is up to the user to retry transactions
when they fail.

```python
txn = client.txn()
try:
  # ...
  # Perform any number of queries and mutations
  # ...
  # and finally...
  txn.commit()
except pydgraph.AbortedError:
  # Retry or handle exception.
finally:
  # Clean up. Calling this after txn.commit() is a no-op
  # and hence safe.
  txn.discard()
```

#### Using Transaction with Context Manager

The Python context manager will automatically perform the "`commit`" action
after all queries and mutations have been done, and perform "`discard`" action
to clean the transaction.
When something goes wrong in the scope of context manager, "`commit`" will not
be called,and the "`discard`" action will be called to drop any potential changes.

```python
with client.begin(read_only=False, best_effort=False) as txn:
  # Do some queries or mutations here
```

or you can directly create a transaction from the `Txn` class.

```python
with pydgraph.Txn(client, read_only=False, best_effort=False) as txn:
  # Do some queries or mutations here
```

> `client.begin()` can only be used with "`with-as`" blocks, while `pydgraph.Txn` class can be directly called to instantiate a transaction object.


=======
>>>>>>> ae46fc70
### Running a Query

You can run a query by calling `Txn#query(string)`. You will need to pass in a
[DQL](https://dgraph.io/docs/query-language/) query string. If you want to pass
an additional dictionary of any variables that you might want to set in the query,
call `Txn#query(string, variables=d)` with the variables dictionary `d`.

The query response contains the `json` field, which returns the JSON response.
Let’s run a query with a variable `$a`, deserialize the result from JSON and
print it out:

```python3
# Run query.
query = """query all($a: string) {
  all(func: eq(name, $a))
  {
    name
  }
}"""
variables = {'$a': 'Alice'}

res = txn.query(query, variables=variables)

# If not doing a mutation in the same transaction, simply use:
# res = client.txn(read_only=True).query(query, variables=variables)

ppl = json.loads(res.json)

# Print results.
print('Number of people named "Alice": {}'.format(len(ppl['all'])))
for person in ppl['all']:
  print(person)
```

This should print:

```console
Number of people named "Alice": 1
Alice
```

You can also use `txn.do_request` function to run the query.

```python3
request = txn.create_request(query=query)
txn.do_request(request)
```

### Query with RDF response

You can get query result as a RDF response by calling `Txn#query(string)` with `resp_format` set
to `RDF`. The response would contain a `rdf` field, which has the RDF encoded result.

**Note:** If you are querying only for `uid` values, use a JSON format response.

```python3
res = txn.query(query, variables=variables, resp_format="RDF")
print(res.rdf)
```

### Running an Upsert: Query + Mutation

The `txn.do_request` function allows you to use upsert blocks. An upsert block
contains one query block and one or more mutation blocks, so it lets you perform
queries and mutations in a single request. Variables defined in the query block
can be used in the mutation blocks using the `uid` and `val` functions
implemented by DQL.

To learn more about upsert blocks, see the
[Upsert Block documentation](https://dgraph.io/docs/mutations/upsert-block/).

```python3
query = """{
  u as var(func: eq(name, "Alice"))
}"""

nquad = """
  uid(u) <name> "Alice" .
  uid(u) <age> "25" .
"""

mutation = txn.create_mutation(set_nquads=nquad)
request = txn.create_request(query=query, mutations=[mutation], commit_now=True)
txn.do_request(request)
```

### Running a Conditional Upsert

The upsert block also allows specifying a conditional mutation block using an `@if` directive.
The mutation is executed only when the specified condition is true. If the condition is false,
the mutation is silently ignored.

See more about Conditional Upserts [here](https://docs.dgraph.io/mutations/#conditional-upsert).

```python3
query = """
  {
    user as var(func: eq(email, "wrong_email@dgraph.io"))
  }
"""

cond = "@if(eq(len(user), 1))"
nquads = """
  uid(user) <email> "correct_email@dgraph.io" .
"""

mutation = txn.create_mutation(cond=cond, set_nquads=nquads)
request = txn.create_request(mutations=[mutation], query=query, commit_now=True)
txn.do_request(request)
```

### Committing a Transaction

A transaction can be committed using the `Txn#commit()` method. If your transaction
consist solely of `Txn#query` or `Txn#queryWithVars` calls, and no calls to
`Txn#mutate`, then calling `Txn#commit()` is not necessary.

An error is raised if another transaction(s) modify the same data concurrently that was
modified in the current transaction. It is up to the user to retry transactions
when they fail.

```python3
txn = client.txn()
try:
  # ...
  # Perform any number of queries and mutations
  # ...
  # and finally...
  txn.commit()
except pydgraph.AbortedError:
  # Retry or handle exception.
finally:
  # Clean up. Calling this after txn.commit() is a no-op
  # and hence safe.
  txn.discard()
```

### Cleaning Up Resources

To clean up resources, you have to call `DgraphClientStub#close()` individually for
all the instances of `DgraphClientStub`.

```python3
SERVER_ADDR1 = "localhost:9080"
SERVER_ADDR2 = "localhost:9080"

# Create instances of DgraphClientStub.
stub1 = pydgraph.DgraphClientStub(SERVER_ADDR1)
stub2 = pydgraph.DgraphClientStub(SERVER_ADDR2)

# Create an instance of DgraphClient.
client = pydgraph.DgraphClient(stub1, stub2)

# Use client
...

# Clean up resources by closing all client stubs.
stub1.close()
stub2.close()
```

#### Use context manager to automatically clean resources

Use function call:

```python
with pydgraph.client_stub(SERVER_ADDR) as stub1:
  with pydgraph.client_stub(SERVER_ADDR) as stub2:
    client = pydgraph.DgraphClient(stub1, stub2)
```

Use class constructor:

```python
with pydgraph.DgraphClientStub(SERVER_ADDR) as stub1:
  with pydgraph.DgraphClientStub(SERVER_ADDR) as stub2:
    client = pydgraph.DgraphClient(stub1, stub2)
```

Note: `client` should be used inside the "`with-as`" block. The resources related to
`client` will be automatically released outside the block and `client` is not usable
any more.

### Setting Metadata Headers

Metadata headers such as authentication tokens can be set through the metadata of gRPC methods.
Below is an example of how to set a header named "auth-token".

```python3
# The following piece of code shows how one can set metadata with
# auth-token, to allow Alter operation, if the server requires it.
# metadata is a list of arbitrary key-value pairs.
metadata = [("auth-token", "the-auth-token-value")]
dg.alter(op, metadata=metadata)
```

### Setting a timeout

A timeout value representing the number of seconds can be passed to the `login`,
`alter`, `query`, and `mutate` methods using the `timeout` keyword argument.

For example, the following alters the schema with a timeout of ten seconds:
`dg.alter(op, timeout=10)`

### Async methods

The `alter` method in the client has an asynchronous version called
`async_alter`. The async methods return a future. You can directly call the
`result` method on the future. However. The DgraphClient class provides a static
method `handle_alter_future` to handle any possible exception.

```python3
alter_future = self.client.async_alter(pydgraph.Operation(
	schema="name: string @index(term) ."))
response = pydgraph.DgraphClient.handle_alter_future(alter_future)
```

The `query` and `mutate` methods int the `Txn` class also have async versions
called `async_query` and `async_mutation` respectively. These functions work
just like `async_alter`.

You can use the `handle_query_future` and `handle_mutate_future` static methods
in the `Txn` class to retrieve the result. A short example is given below:

```python3
txn = client.txn()
query = "query body here"
future = txn.async_query()
response = pydgraph.Txn.handle_query_future(future)
```

Keep in mind that due to the nature of async calls, the async functions cannot
retry the request if the login is invalid. You will have to check for this error
and retry the login (with the function `retry_login` in both the `Txn` and
`Client` classes). A short example is given below:

```python3
client = DgraphClient(client_stubs) # client_stubs is a list of gRPC stubs.
alter_future = client.async_alter()
try:
    response = alter_future.result()
except Exception as e:
	# You can use this function in the util package to check for JWT
    # expired errors.
    if pydgraph.util.is_jwt_expired(e):
        # retry your request here.
```

## Examples

[tls]: ./examples/tls
[parse_datetime]: ./examples/parse_datetime

- [simple][]: Quickstart example of using pydgraph.
- [tls][]: Quickstart example that uses TLS.
- [parse_datetime]: Demonstration of converting Dgraph's DateTime strings to native python datetime.

## Development

### Setting up environment

There are many ways to set up your local Python environment. We suggest some sane defaults here.

- Use [pyenv](https://github.com/pyenv/pyenv) to manage your Python installations.
- Most recent versions of Python should work, but the version of Python officially supported is located in
`.python-version`
- Create a Python virtual environment using `python -m venv .venv`
- Activate virtual environment via `source .venv/bin/activate`

### Build from source

To build and install pydgraph locally, run

```sh
pip install -e ".[dev]"
```

If you have made changes to the `pydgraph/proto/api.proto` file, you need need
to regenerate the source files generated by Protocol Buffer tools. To do that,
install the [grpcio-tools][grpcio-tools] library and then run the following
command:

[grpcio-tools]: https://pypi.python.org/pypi/grpcio-tools

```sh
python scripts/protogen.py
```

The generated file `api_pb2_grpc.py` needs to be changed in recent versions of python.
The required change is outlined below as a diff.

```diff
-import api_pb2 as api__pb2
+from . import api_pb2 as api__pb2
```

### Running tests

To run the tests in your local machine, run:

```bash
bash scripts/local-test.sh
```

This script assumes dgraph is located on your path. Dgraph release binaries can
be found [here](https://github.com/dgraph-io/dgraph/releases).
The test script also requires that `docker` and `docker compose` are installed on
your machine.

The script will take care of bringing up a Dgraph cluster and bringing it down
after the tests are executed. The script connects to randomly selected ports for
HTTP and gRPC requests to prevent interference with clusters running on the
default port. Docker and docker-compose need to be installed before running the
script. Refer to the official [Docker documentation](https://docs.docker.com/)
for instructions on how to install those packages.<|MERGE_RESOLUTION|>--- conflicted
+++ resolved
@@ -258,7 +258,6 @@
 txn.do_request(request)
 ```
 
-<<<<<<< HEAD
 ### Committing a Transaction
 
 A transaction can be committed using the `Txn#commit()` method. If your transaction
@@ -307,9 +306,6 @@
 
 > `client.begin()` can only be used with "`with-as`" blocks, while `pydgraph.Txn` class can be directly called to instantiate a transaction object.
 
-
-=======
->>>>>>> ae46fc70
 ### Running a Query
 
 You can run a query by calling `Txn#query(string)`. You will need to pass in a
